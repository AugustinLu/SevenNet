/* ----------------------------------------------------------------------
   LAMMPS - Large-scale Atomic/Molecular Massively Parallel Simulator
   https://lammps.sandia.gov/, Sandia National Laboratories
   Steve Plimpton, sjplimp@sandia.gov

   Copyright (2003) Sandia Corporation.  Under the terms of Contract
   DE-AC04-94AL85000 with Sandia Corporation, the U.S. Government retains
   certain rights in this software.  This software is distributed under
   the GNU General Public License.

   See the README file in the top-level LAMMPS directory.
------------------------------------------------------------------------- */

/* ----------------------------------------------------------------------
   Contributing author: Yutack Park (SNU)
------------------------------------------------------------------------- */

#include <ATen/core/Dict.h>
#include <ATen/core/ivalue_inl.h>
#include <ATen/ops/from_blob.h>
#include <c10/core/Scalar.h>
#include <c10/core/TensorOptions.h>
#include <cstdlib>
#include <filesystem>
#include <numeric>
#include <string>

#include <torch/csrc/jit/api/module.h>
#include <torch/script.h>
#include <torch/torch.h>

#include <cuda_runtime.h>

#include "atom.h"
#include "comm.h"
#include "comm_brick.h"
#include "error.h"
#include "force.h"
#include "memory.h"
#include "neigh_list.h"
#include "neighbor.h"
// #include "nvToolsExt.h"

#include "pair_e3gnn_parallel.h"
#include <cassert>

#ifdef OMPI_MPI_H
#include "mpi-ext.h" //This should be included after mpi.h which is included in pair.h
#endif

using namespace LAMMPS_NS;

#define INTEGER_TYPE torch::TensorOptions().dtype(torch::kInt64)
#define FLOAT_TYPE torch::TensorOptions().dtype(torch::kFloat)

DeviceBuffManager &DeviceBuffManager::getInstance() {
  static DeviceBuffManager instance;
  return instance;
}

void DeviceBuffManager::get_buffer(int send_size, int recv_size,
                                   float *&buf_send_ptr, float *&buf_recv_ptr) {
  if (send_size > send_buf_size) {
    cudaFree(buf_send_device);
    cudaError_t cuda_err =
        cudaMalloc(&buf_send_device, send_size * sizeof(float));
    send_buf_size = send_size;
  }
  if (recv_size > recv_buf_size) {
    cudaFree(buf_recv_device);
    cudaError_t cuda_err =
        cudaMalloc(&buf_recv_device, recv_size * sizeof(float));
    recv_buf_size = recv_size;
  }
  buf_send_ptr = buf_send_device;
  buf_recv_ptr = buf_recv_device;
}

DeviceBuffManager::~DeviceBuffManager() {
  cudaFree(buf_send_device);
  cudaFree(buf_recv_device);
}

PairE3GNNParallel::PairE3GNNParallel(LAMMPS *lmp) : Pair(lmp) {
  // constructor

  const char *print_flag = std::getenv("SEVENN_PRINT_INFO");
  const char *print_both_flag = std::getenv("SEVENN_PRINT_BOTH_INFO");
  if (print_flag) {
    world_rank = comm->me;
    std::cout << "process rank: " << world_rank << " initialized" << std::endl;
    print_info = (world_rank == 0) || print_both_flag;
  }

  std::string device_name;
  const bool use_gpu = torch::cuda::is_available();

  comm_forward = 0;
  comm_reverse = 0;

  // OpenMPI detection
#ifdef OMPI_MPI_H
#if defined(MPIX_CUDA_AWARE_SUPPORT)
  if (1 == MPIX_Query_cuda_support()) {
    use_cuda_mpi = true;
  } else {
    use_cuda_mpi = false;
  }
#else
  use_cuda_mpi = false;
#endif
#else
  use_cuda_mpi = false;
#endif
  // use_cuda_mpi = use_gpu && use_cuda_mpi;
  // if (use_cuda_mpi) {
  if (use_gpu) {
    device = get_cuda_device();
    device_name = "CUDA";
  } else {
    device = torch::kCPU;
    device_name = "CPU";
  }

  if (std::getenv("OFF_E3GNN_PARALLEL_CUDA_MPI")) {
      use_cuda_mpi = false;
  }

  if (lmp->screen) {
    if (use_gpu && !use_cuda_mpi) {
      device_comm = torch::kCPU;
      fprintf(lmp->screen,
              "cuda-aware mpi not found, communicate via host device\n");
    } else {
      device_comm = device;
    }
    fprintf(lmp->screen, "PairE3GNNParallel using device : %s\n",
            device_name.c_str());
    fprintf(lmp->screen, "PairE3GNNParallel cuda-aware mpi: %s\n",
            use_cuda_mpi ? "True" : "False");
  }
  if (lmp->logfile) {
    if (use_gpu && !use_cuda_mpi) {
      device_comm = torch::kCPU;
      fprintf(lmp->logfile,
              "cuda-aware mpi not found, communicate via host device\n");
    } else {
      device_comm = device;
    }
    fprintf(lmp->logfile, "PairE3GNNParallel using device : %s\n",
            device_name.c_str());
    fprintf(lmp->logfile, "PairE3GNNParallel cuda-aware mpi: %s\n",
            use_cuda_mpi ? "True" : "False");
  }
}

torch::Device PairE3GNNParallel::get_cuda_device() {
  char *cuda_visible = std::getenv("CUDA_VISIBLE_DEVICES");
  int num_gpus;
  int idx;
  int rank = comm->me;
  num_gpus = torch::cuda::device_count();
  idx = rank % num_gpus;
  if (print_info)
    std::cout << world_rank << " Available # of GPUs found: " << num_gpus
              << std::endl;
  cudaError_t cuda_err = cudaSetDevice(idx);
  if (cuda_err != cudaSuccess) {
    std::cerr << "E3GNN: Failed to set CUDA device: "
              << cudaGetErrorString(cuda_err) << std::endl;
  }
  return torch::Device(torch::kCUDA, idx);
}

PairE3GNNParallel::~PairE3GNNParallel() {
  if (allocated) {
    memory->destroy(setflag);
    memory->destroy(cutsq);
    memory->destroy(map);
  }
}

int PairE3GNNParallel::get_x_dim() { return x_dim; }

bool PairE3GNNParallel::use_cuda_mpi_() { return use_cuda_mpi; }

bool PairE3GNNParallel::is_comm_preprocess_done() {
  return comm_preprocess_done;
}

void PairE3GNNParallel::compute(int eflag, int vflag) {
  /*
     Graph build on cpu
  */
  if (eflag || vflag)
    ev_setup(eflag, vflag);
  else
    evflag = vflag_fdotr = 0;
  if (vflag_atom) {
    error->all(FLERR, "atomic stress is not supported\n");
  }

  if (atom->tag_consecutive() == 0) {
    error->all(FLERR, "Pair e3gnn requires consecutive atom IDs");
  }

  double **x = atom->x;
  double **f = atom->f;
  int *type = atom->type;
  int nlocal = list->inum; // same as nlocal
  int nghost = atom->nghost;
  int ntotal = nlocal + nghost;
  int *ilist = list->ilist;
  int inum = list->inum;

  CommBrick *comm_brick = dynamic_cast<CommBrick *>(comm);
  if (comm_brick == nullptr) {
    error->all(FLERR, "e3gnn/parallel: comm style should be brick & from "
                      "modified code of comm_brick");
  }

  bigint natoms = atom->natoms;

  // tag ignore PBC
  tagint *tag = atom->tag;

  // store graph_idx from local to known ghost atoms(ghost atoms inside cutoff)
  int tag_to_graph_idx[natoms + 1]; // tag starts from 1 not 0
  std::fill_n(tag_to_graph_idx, natoms + 1, -1);

  // to access tag_to_graph_idx from comm
  tag_to_graph_idx_ptr = tag_to_graph_idx;

  int graph_indexer = nlocal;
  int graph_index_to_i[ntotal];

  int *numneigh = list->numneigh;      // j loop cond
  int **firstneigh = list->firstneigh; // j list
  const int nedges_upper_bound =
      std::accumulate(numneigh, numneigh + nlocal, 0);

  std::vector<long> node_type;
  std::vector<long> node_type_ghost;

  float edge_vec[nedges_upper_bound][3];
  long edge_idx_src[nedges_upper_bound];
  long edge_idx_dst[nedges_upper_bound];

  int nedges = 0;
  for (int ii = 0; ii < inum; ii++) {
    // populate tag_to_graph_idx of local atoms
    const int i = ilist[ii];
    const int itag = tag[i];
    const int itype = type[i];
    tag_to_graph_idx[itag] = ii;
    graph_index_to_i[ii] = i;
    node_type.push_back(map[itype]);
  }

  // loop over neighbors, build graph
  for (int ii = 0; ii < inum; ii++) {
    const int i = ilist[ii];
    const int i_graph_idx = ii;
    const int *jlist = firstneigh[i];
    const int jnum = numneigh[i];

    for (int jj = 0; jj < jnum; jj++) {
      int j = jlist[jj];
      const int jtag = tag[j];
      j &= NEIGHMASK;
      const int jtype = type[j];
      // we have to calculate Rij to check cutoff in lammps side
      const double delij[3] = {x[j][0] - x[i][0], x[j][1] - x[i][1],
                               x[j][2] - x[i][2]};
      const double Rij =
          delij[0] * delij[0] + delij[1] * delij[1] + delij[2] * delij[2];

      int j_graph_idx;
      if (Rij < cutoff_square) {
        // if given j is not local atom and inside cutoff
        if (tag_to_graph_idx[jtag] == -1) {
          // if j is ghost atom inside cutoff but first seen
          tag_to_graph_idx[jtag] = graph_indexer;
          graph_index_to_i[graph_indexer] = j;
          node_type_ghost.push_back(map[jtype]);
          graph_indexer++;
        }

        j_graph_idx = tag_to_graph_idx[jtag];
        edge_idx_src[nedges] = i_graph_idx;
        edge_idx_dst[nedges] = j_graph_idx;
        edge_vec[nedges][0] = delij[0];
        edge_vec[nedges][1] = delij[1];
        edge_vec[nedges][2] = delij[2];
        nedges++;
      }
    } // j loop end
  }   // i loop end

  // member variable
  graph_size = graph_indexer;
  const int ghost_node_num = graph_size - nlocal;

  // convert data to Tensor
  auto inp_node_type = torch::from_blob(node_type.data(), nlocal, INTEGER_TYPE);
  auto inp_node_type_ghost =
      torch::from_blob(node_type_ghost.data(), ghost_node_num, INTEGER_TYPE);

  long num_nodes[1] = {long(nlocal)};
  auto inp_num_atoms = torch::from_blob(num_nodes, {1}, INTEGER_TYPE);

  auto edge_idx_src_tensor =
      torch::from_blob(edge_idx_src, {nedges}, INTEGER_TYPE);
  auto edge_idx_dst_tensor =
      torch::from_blob(edge_idx_dst, {nedges}, INTEGER_TYPE);
  auto inp_edge_index =
      torch::stack({edge_idx_src_tensor, edge_idx_dst_tensor});

  auto inp_edge_vec = torch::from_blob(edge_vec, {nedges, 3}, FLOAT_TYPE);
  if (print_info) {
    std::cout << world_rank << " Nlocal: " << nlocal << std::endl;
    std::cout << world_rank << " Graph_size: " << graph_size << std::endl;
    std::cout << world_rank << " Ghost_node_num: " << ghost_node_num
              << std::endl;
    std::cout << world_rank << " Nedges: " << nedges << "\n" << std::endl;
  }

  // r_original requires grad True
  inp_edge_vec.set_requires_grad(true);

  torch::Dict<std::string, torch::Tensor> input_dict;
  input_dict.insert("x", inp_node_type.to(device));
  input_dict.insert("x_ghost", inp_node_type_ghost.to(device));
  input_dict.insert("edge_index", inp_edge_index.to(device));
  input_dict.insert("edge_vec", inp_edge_vec.to(device));
  input_dict.insert("num_atoms", inp_num_atoms.to(device));
  input_dict.insert("nlocal", inp_num_atoms.to(torch::kCPU));

  std::list<std::vector<torch::Tensor>> wrt_tensors;
  wrt_tensors.push_back({input_dict.at("edge_vec")});

  auto model_part = model_list.front();

  auto output = model_part.forward({input_dict}).toGenericDict();

  comm_preprocess();

  // extra_graph_idx_map is set from comm_preprocess();
  // last one is for trash values. See pack_forward_init
  const int extra_size =
      ghost_node_num + static_cast<int>(extra_graph_idx_map.size()) + 1;
  torch::Tensor x_local;
  torch::Tensor x_ghost;

  for (auto it = model_list.begin(); it != model_list.end(); ++it) {
    if (it == model_list.begin())
      continue;
    model_part = *it;

    x_local = output.at("x").toTensor().detach().to(device);
    x_dim = x_local.size(1); // length of per atom vector(node feature)

    auto ghost_and_extra_x = torch::zeros({ghost_node_num + extra_size, x_dim},
                                          FLOAT_TYPE.device(device));
    x_comm = torch::cat({x_local, ghost_and_extra_x}, 0).to(device_comm);
    comm_brick->forward_comm(this); // populate x_ghost by communication

    // What we got from forward_comm (node feature of ghosts)
    x_ghost = torch::split_with_sizes(
        x_comm, {nlocal, ghost_node_num, extra_size}, 0)[1];
    x_ghost.set_requires_grad(true);

    // prepare next input (output > next input)
    output.insert_or_assign("x_ghost", x_ghost.to(device));
    // make another edge_vec to discriminate grad calculation with other
    // edge_vecs(maybe redundant?)
    output.insert_or_assign("edge_vec",
                            output.at("edge_vec").toTensor().clone());

    // save tensors for backprop
    wrt_tensors.push_back({output.at("edge_vec").toTensor(),
                           output.at("x").toTensor(),
                           output.at("self_cont_tmp").toTensor(),
                           output.at("x_ghost").toTensor()});

    output = model_part.forward({output}).toGenericDict();
  }
  torch::Tensor energy_tensor =
      output.at("inferred_total_energy").toTensor().squeeze();

  torch::Tensor dE_dr =
      torch::zeros({nedges, 3}, FLOAT_TYPE.device(device)); // create on device
  torch::Tensor x_local_save; // holds grad info of x_local (it loses its grad
                              // when sends to CPU)
  torch::Tensor self_conn_grads;
  std::vector<torch::Tensor> grads;
  std::vector<torch::Tensor> of_tensor;

  // TODO: most values of self_conn_grads were zero because we use only scalars
  // for energy
  for (auto rit = wrt_tensors.rbegin(); rit != wrt_tensors.rend(); ++rit) {
    // edge_vec, x, x_ghost order
    auto wrt_tensor = *rit;
    if (rit == wrt_tensors.rbegin()) {
      grads = torch::autograd::grad({energy_tensor}, wrt_tensor);
    } else {
      x_local_save.copy_(x_local);
      //                            of         wrt         grads_output
      grads = torch::autograd::grad(of_tensor, wrt_tensor,
                                    {x_local_save, self_conn_grads});
    }

    dE_dr = dE_dr + grads.at(0); // accumulate force
    if (std::distance(rit, wrt_tensors.rend()) == 1)
      continue; // if last iteration

    of_tensor.clear();
    of_tensor.push_back(wrt_tensor[1]); // x
    of_tensor.push_back(wrt_tensor[2]); // self_cont_tmp

    x_local_save = grads.at(1);      // for grads_output
    x_local = x_local_save.detach(); // grad_outputs & communication
    x_dim = x_local.size(1);

    self_conn_grads = grads.at(2); // no communication, for grads_output

    x_ghost = grads.at(3).detach(); // yes communication, not for grads_output

    auto extra_x = torch::zeros({extra_size, x_dim}, FLOAT_TYPE.device(device));
    x_comm = torch::cat({x_local, x_ghost, extra_x}, 0).to(device_comm);

    comm_brick->reverse_comm(this); // completes x_local

    // now x_local is complete (dE_dx), become next grads_output(with
    // self_conn_grads)
    x_local = torch::split_with_sizes(
        x_comm, {nlocal, ghost_node_num, extra_size}, 0)[0];
  }

  // postprocessing
  if (print_info) {
    size_t free, tot;
    cudaMemGetInfo(&free, &tot);
    std::cout << world_rank << " MEM use after backward(MB)" << std::endl;
    double Mfree = static_cast<double>(free) / (1024 * 1024);
    double Mtot = static_cast<double>(tot) / (1024 * 1024);
    std::cout << world_rank << " Total: " << Mtot << std::endl;
    std::cout << world_rank << " Free: " << Mfree << std::endl;
    std::cout << world_rank << " Used: " << Mtot - Mfree << std::endl;
    double Mused = Mtot - Mfree;
    std::cout << world_rank << " Used/Nedges: " << Mused / nedges << std::endl;
    std::cout << world_rank << " Used/Nlocal: " << Mused / nlocal << std::endl;
    std::cout << world_rank << " Used/GraphSize: " << Mused / graph_size << "\n"
              << std::endl;
  }
  eng_vdwl += energy_tensor.item<float>(); // accumulate energy

  dE_dr = dE_dr.to(torch::kCPU);
  torch::Tensor force_tensor = torch::zeros({graph_indexer, 3});

  auto _edge_idx_src_tensor =
      edge_idx_src_tensor.repeat_interleave(3).view({nedges, 3});
  auto _edge_idx_dst_tensor =
      edge_idx_dst_tensor.repeat_interleave(3).view({nedges, 3});

  force_tensor.scatter_reduce_(0, _edge_idx_src_tensor, dE_dr, "sum");
  force_tensor.scatter_reduce_(0, _edge_idx_dst_tensor, torch::neg(dE_dr),
                               "sum");

  auto forces = force_tensor.accessor<float, 2>();

  for (int graph_idx = 0; graph_idx < graph_indexer; graph_idx++) {
    int i = graph_index_to_i[graph_idx];
    f[i][0] += forces[graph_idx][0];
    f[i][1] += forces[graph_idx][1];
    f[i][2] += forces[graph_idx][2];
  }

  if (vflag) {
    auto diag = inp_edge_vec * dE_dr;
    auto s12 = inp_edge_vec.select(1, 0) * dE_dr.select(1, 1);
    auto s23 = inp_edge_vec.select(1, 1) * dE_dr.select(1, 2);
    auto s31 = inp_edge_vec.select(1, 2) * dE_dr.select(1, 0);
    std::vector<torch::Tensor> voigt_list = {
        diag, s12.unsqueeze(-1), s23.unsqueeze(-1), s31.unsqueeze(-1)};
    auto voigt = torch::cat(voigt_list, 1);

    torch::Tensor per_atom_stress_tensor = torch::zeros({graph_indexer, 6});
    auto _edge_idx_dst6_tensor =
        edge_idx_dst_tensor.repeat_interleave(6).view({nedges, 6});
    per_atom_stress_tensor.scatter_reduce_(0, _edge_idx_dst6_tensor, voigt,
                                           "sum");
    auto virial_stress_tensor =
        torch::neg(torch::sum(per_atom_stress_tensor, 0));
    auto virial_stress = virial_stress_tensor.accessor<float, 1>();

    virial[0] += virial_stress[0];
    virial[1] += virial_stress[1];
    virial[2] += virial_stress[2];
    virial[3] += virial_stress[3];
    virial[4] += virial_stress[5];
    virial[5] += virial_stress[4];
  }

  if (eflag_atom) {
    torch::Tensor atomic_energy_tensor =
        output.at("atomic_energy").toTensor().cpu().squeeze();
    auto atomic_energy = atomic_energy_tensor.accessor<float, 1>();
    for (int graph_idx = 0; graph_idx < nlocal; graph_idx++) {
      int i = graph_index_to_i[graph_idx];
      eatom[i] += atomic_energy[graph_idx];
    }
  }

  // clean up comm preprocess variables
  comm_preprocess_done = false;
  for (int i = 0; i < 6; i++) {
    // array of vector<long>
    comm_index_pack_forward[i].clear();
    comm_index_unpack_forward[i].clear();
    comm_index_unpack_reverse[i].clear();
  }

  extra_graph_idx_map.clear();
}

// allocate arrays (called from coeff)
void PairE3GNNParallel::allocate() {
  allocated = 1;
  int n = atom->ntypes;

  memory->create(setflag, n + 1, n + 1, "pair:setflag");
  memory->create(cutsq, n + 1, n + 1, "pair:cutsq");
  memory->create(map, n + 1, "pair:map");
}

// global settings for pair_style
void PairE3GNNParallel::settings(int narg, char **arg) {
  if (narg != 0) {
    error->all(FLERR, "Illegal pair_style command");
  }
}

void PairE3GNNParallel::coeff(int narg, char **arg) {
  if (allocated) {
    error->all(FLERR, "pair_e3gnn coeff called twice");
  }
  allocate();

  if (strcmp(arg[0], "*") != 0 || strcmp(arg[1], "*") != 0) {
    error->all(FLERR,
               "e3gnn: first and second input of pair_coeff should be '*'");
  }
  // expected input : pair_coeff * * pot.pth type_name1 type_name2 ...

  std::unordered_map<std::string, std::string> meta_dict = {
      {"chemical_symbols_to_index", ""},
      {"cutoff", ""},
      {"num_species", ""},
      {"model_type", ""},
      {"version", ""},
      {"dtype", ""},
      {"time", ""},
      {"comm_size", ""}};

  // model loading from input
  int n_model = std::stoi(arg[2]);
  int chem_arg_i = 4;
  std::vector<std::string> model_fnames;
  if (std::filesystem::exists(arg[3])) {
    if (std::filesystem::is_directory(arg[3])) {
      auto headf = std::string(arg[3]);
      for (int i = 0; i < n_model; i++) {
        auto stri = std::to_string(i);
        model_fnames.push_back(headf + "/deployed_parallel_" + stri + ".pt");
      }
    } else if (std::filesystem::is_regular_file(arg[3])) {
      for (int i = 3; i < n_model + 3; i++) {
        model_fnames.push_back(std::string(arg[i]));
      }
      chem_arg_i = n_model + 3;
    } else {
      error->all(FLERR, "No such file or directory:" + std::string(arg[3]));
    }
  }

  for (const auto &modelf : model_fnames) {
    if (!std::filesystem::is_regular_file(modelf)) {
      error->all(FLERR, "Expected this is a regular file:" + modelf);
    }
    model_list.push_back(torch::jit::load(modelf, device, meta_dict));
  }

  torch::jit::setGraphExecutorOptimize(false);
  torch::jit::FusionStrategy strategy;
  // strategy = {{torch::jit::FusionBehavior::DYNAMIC, 3}};
  strategy = {{torch::jit::FusionBehavior::STATIC, 0}};
  torch::jit::setFusionStrategy(strategy);

  cutoff = std::stod(meta_dict["cutoff"]);

  // maximum possible size of per atom x before last convolution
  int comm_size = std::stod(meta_dict["comm_size"]);

  // to initialize buffer size for communication
  comm_forward = comm_size;
  comm_reverse = comm_size;

  cutoff_square = cutoff * cutoff;

  if (meta_dict["model_type"].compare("E3_equivariant_model") != 0) {
    error->all(FLERR, "given model type is not E3_equivariant_model");
  }

  std::string chem_str = meta_dict["chemical_symbols_to_index"];
  int ntypes = atom->ntypes;

  auto delim = " ";
  char *tok = std::strtok(const_cast<char *>(chem_str.c_str()), delim);
  std::vector<std::string> chem_vec;
  while (tok != nullptr) {
    chem_vec.push_back(std::string(tok));
    tok = std::strtok(nullptr, delim);
  }

  // what if unknown chemical specie is in arg? should I abort? is there any use
  // case for that?
  bool found_flag = false;
  int n_chem = narg - chem_arg_i;
  for (int i = 0; i < n_chem; i++) {
    found_flag = false;
    for (int j = 0; j < chem_vec.size(); j++) {
      if (chem_vec[j].compare(arg[i + chem_arg_i]) == 0) {
        map[i + 1] = j; // store from 1, (not 0)
        found_flag = true;
        if (lmp->logfile) {
          fprintf(lmp->logfile, "Chemical specie '%s' is assigned to type %d\n",
                  arg[i + chem_arg_i], i + 1);
          break;
        }
      }
    }
    if (!found_flag) {
      error->all(FLERR, "Unknown chemical specie is given or the number of "
                        "potential files is not consistent");
    }
  }

  for (int i = 1; i <= ntypes; i++) {
    for (int j = 1; j <= ntypes; j++) {
      if ((map[i] >= 0) && (map[j] >= 0)) {
        setflag[i][j] = 1;
        cutsq[i][j] = cutoff * cutoff;
      }
    }
  }

  if (lmp->logfile) {
    fprintf(lmp->logfile, "from sevenn version '%s' ",
            meta_dict["version"].c_str());
    fprintf(lmp->logfile, "%s precision model trained at %s is loaded\n",
            meta_dict["dtype"].c_str(), meta_dict["time"].c_str());
  }
}

// init specific to this pair
void PairE3GNNParallel::init_style() {
  // full neighbor list & newton on
  if (force->newton_pair == 0) {
    error->all(FLERR, "Pair style e3gnn/parallel requires newton pair on");
  }
  neighbor->add_request(this, NeighConst::REQ_FULL);
}

double PairE3GNNParallel::init_one(int i, int j) { return cutoff; }

void PairE3GNNParallel::notify_proc_ids(const int *sendproc, const int *recvproc) {
  for (int iswap = 0; iswap < 6; iswap++) {
    this->sendproc[iswap] = sendproc[iswap];
    this->recvproc[iswap]= recvproc[iswap];
  }
}

void PairE3GNNParallel::comm_preprocess() {
  assert(!comm_preprocess_done);
  CommBrick *comm_brick = dynamic_cast<CommBrick *>(comm);

  // fake lammps communication call to preprocess index
  // gives complete comm_index_pack, unpack_forward, and extra_graph_idx_map
  comm_brick->forward_comm(this);

<<<<<<< HEAD
  std::map<int, std::set<int>> already_met_map;

=======
>>>>>>> 111370a1
  for (int comm_phase = 0; comm_phase < 6; comm_phase++) {
    const int n = comm_index_pack_forward[comm_phase].size();
    int sproc = this->sendproc[comm_phase];
    if (already_met_map.count(sproc) == 0) {
      already_met_map.insert({sproc, std::set<int>()});
    }

    // for unpack_reverse, Ignore duplicated index by 'already_met'
    std::vector<long> &idx_map_forward = comm_index_pack_forward[comm_phase];
    std::vector<long> &idx_map_reverse = comm_index_unpack_reverse[comm_phase];
<<<<<<< HEAD
    std::set<int>& already_met = already_met_map[sproc];
=======
    std::set<int> already_met;
>>>>>>> 111370a1
    // the last index of x_comm is used to trash unnecessary values
    const int trash_index =
        graph_size + static_cast<int>(extra_graph_idx_map.size()); //+ 1;
    for (int i = 0; i < n; i++) {
      const int idx = idx_map_forward[i];
      if (idx < graph_size) {
        if (already_met.count(idx) == 1) {
          idx_map_reverse.push_back(trash_index);
        } else {
          idx_map_reverse.push_back(idx);
          already_met.insert(idx);
        }
      } else {
        idx_map_reverse.push_back(idx);
      }
    }

    if (use_cuda_mpi) {
      comm_index_pack_forward_tensor[comm_phase] = torch::from_blob(idx_map_forward.data(), idx_map_forward.size(), INTEGER_TYPE).to(device);

      auto upmap = comm_index_unpack_forward[comm_phase];
      comm_index_unpack_forward_tensor[comm_phase] = torch::from_blob(upmap.data(), upmap.size(), INTEGER_TYPE).to(device);
      comm_index_unpack_reverse_tensor[comm_phase] = torch::from_blob(idx_map_reverse.data(), idx_map_reverse.size(), INTEGER_TYPE).to(device);
    }
  }
  comm_preprocess_done = true;
}

// called from comm_brick if comm_preprocess_done is false
void PairE3GNNParallel::pack_forward_init(int n, int *list_send,
                                          int comm_phase) {
  std::vector<long> &idx_map = comm_index_pack_forward[comm_phase];

  idx_map.reserve(n);

  int i, j;
  int nlocal = list->inum;
  tagint *tag = atom->tag;

  for (i = 0; i < n; i++) {
    int list_i = list_send[i];
    int graph_idx = tag_to_graph_idx_ptr[tag[list_i]];

    if (graph_idx != -1) {
      // known atom (local atom + ghost atom inside cutoff)
      idx_map.push_back(graph_idx);
    } else {
      // unknown atom, these are not used in computation in this process
      // instead, this process is used to hand over these atoms to other proecss
      // hold them in continuous manner for flexible tensor operations later
      if (extra_graph_idx_map.find(list_i) != extra_graph_idx_map.end()) {
        idx_map.push_back(extra_graph_idx_map[list_i]);
      } else {
        // unknown atom at pack forward, ghost atom outside cutoff?
        extra_graph_idx_map[i] = graph_size + extra_graph_idx_map.size();
        idx_map.push_back(extra_graph_idx_map[i]); // same as list_i in pack
      }
    }
  }
}

// called from comm_brick if comm_preprocess_done is false
void PairE3GNNParallel::unpack_forward_init(int n, int first, int comm_phase) {
  std::vector<long> &idx_map = comm_index_unpack_forward[comm_phase];

  idx_map.reserve(n);

  int i, j, last;
  last = first + n;
  int nlocal = list->inum;
  tagint *tag = atom->tag;

  for (i = first; i < last; i++) {
    int graph_idx = tag_to_graph_idx_ptr[tag[i]];
    if (graph_idx != -1) {
      idx_map.push_back(graph_idx);
    } else {
      extra_graph_idx_map[i] = graph_size + extra_graph_idx_map.size();
      idx_map.push_back(extra_graph_idx_map[i]); // same as list_i in pack
    }
  }
}

int PairE3GNNParallel::pack_forward_comm_gnn(float *buf, int comm_phase) {
  std::vector<long> &idx_map = comm_index_pack_forward[comm_phase];
  const int n = static_cast<int>(idx_map.size());
  if (use_cuda_mpi && n != 0) {
    torch::Tensor &idx_map_tensor = comm_index_pack_forward_tensor[comm_phase];
    auto selected = x_comm.index_select(0, idx_map_tensor); // its size is x_dim * n
    cudaError_t cuda_err =
        cudaMemcpy(buf, selected.data_ptr<float>(), (x_dim * n) * sizeof(float),
                   cudaMemcpyDeviceToDevice);
  } else {
    int i, j, m;
    m = 0;
    for (i = 0; i < n; i++) {
      const int idx = static_cast<int>(idx_map.at(i));
      float *from = x_comm[idx].data_ptr<float>();
      for (j = 0; j < x_dim; j++) {
        buf[m++] = from[j];
      }
    }
  }
  if (print_info) {
    std::cout << world_rank << " comm_phase: " << comm_phase << std::endl;
    std::cout << world_rank << " pack_forward x_dim: " << x_dim << std::endl;
    std::cout << world_rank << " pack_forward n: " << n << std::endl;
    std::cout << world_rank << " pack_forward x_dim*n: " << x_dim * n
              << std::endl;
    double Msend = static_cast<double>(x_dim * n * 4) / (1024 * 1024);
    std::cout << world_rank << " send size(MB): " << Msend << "\n" << std::endl;
  }
  return x_dim * n;
}

void PairE3GNNParallel::unpack_forward_comm_gnn(float *buf, int comm_phase) {
  std::vector<long> &idx_map = comm_index_unpack_forward[comm_phase];
  const int n = static_cast<int>(idx_map.size());

  if (use_cuda_mpi && n != 0) {
    torch::Tensor &idx_map_tensor = comm_index_unpack_forward_tensor[comm_phase];
    auto buf_tensor =
        torch::from_blob(buf, {n, x_dim}, FLOAT_TYPE.device(device));
    x_comm.scatter_(0, idx_map_tensor.repeat_interleave(x_dim).view({n, x_dim}),
                    buf_tensor);
  } else {
    int i, j, m;
    m = 0;
    for (i = 0; i < n; i++) {
      const int idx = static_cast<int>(idx_map.at(i));
      float *to = x_comm[idx].data_ptr<float>();
      for (j = 0; j < x_dim; j++) {
        to[j] = buf[m++];
      }
    }
  }
}

int PairE3GNNParallel::pack_reverse_comm_gnn(float *buf, int comm_phase) {
  std::vector<long> &idx_map = comm_index_unpack_forward[comm_phase];
  const int n = static_cast<int>(idx_map.size());

  if (use_cuda_mpi && n != 0) {
    torch::Tensor &idx_map_tensor = comm_index_unpack_forward_tensor[comm_phase];
    auto selected = x_comm.index_select(0, idx_map_tensor);
    cudaError_t cuda_err = cudaMemcpy(buf, selected.data_ptr<float>(), (x_dim * n) * sizeof(float), cudaMemcpyDeviceToDevice);
  } else {
    int i, j, m;
    m = 0;
    for (i = 0; i < n; i++) {
      const int idx = static_cast<int>(idx_map.at(i));
      float *from = x_comm[idx].data_ptr<float>();
      for (j = 0; j < x_dim; j++) {
        buf[m++] = from[j];
      }
    }
  }
  if (print_info) {
    std::cout << world_rank << " comm_phase: " << comm_phase << std::endl;
    std::cout << world_rank << " pack_reverse x_dim: " << x_dim << std::endl;
    std::cout << world_rank << " pack_reverse n: " << n << std::endl;
    std::cout << world_rank << " pack_reverse x_dim*n: " << x_dim * n
              << std::endl;
    double Msend = static_cast<double>(x_dim * n * 4) / (1024 * 1024);
  }
  return x_dim * n;
}

void PairE3GNNParallel::unpack_reverse_comm_gnn(float *buf, int comm_phase) {
  std::vector<long> &idx_map = comm_index_unpack_reverse[comm_phase];
  const int n = static_cast<int>(idx_map.size());

  if (use_cuda_mpi && n != 0) {
    torch::Tensor &idx_map_tensor = comm_index_unpack_reverse_tensor[comm_phase];
    auto buf_tensor =
        torch::from_blob(buf, {n, x_dim}, FLOAT_TYPE.device(device));
    x_comm.scatter_(0, idx_map_tensor.repeat_interleave(x_dim).view({n, x_dim}),
                    buf_tensor, "add");
  } else {
    int i, j, m;
    m = 0;
    for (i = 0; i < n; i++) {
      const int idx = static_cast<int>(idx_map.at(i));
      if (idx == -1) {
        m += x_dim;
        continue;
      }
      float *to = x_comm[idx].data_ptr<float>();
      for (j = 0; j < x_dim; j++) {
        to[j] += buf[m++];
      }
    }
  }
}<|MERGE_RESOLUTION|>--- conflicted
+++ resolved
@@ -689,11 +689,7 @@
   // gives complete comm_index_pack, unpack_forward, and extra_graph_idx_map
   comm_brick->forward_comm(this);
 
-<<<<<<< HEAD
   std::map<int, std::set<int>> already_met_map;
-
-=======
->>>>>>> 111370a1
   for (int comm_phase = 0; comm_phase < 6; comm_phase++) {
     const int n = comm_index_pack_forward[comm_phase].size();
     int sproc = this->sendproc[comm_phase];
@@ -704,11 +700,7 @@
     // for unpack_reverse, Ignore duplicated index by 'already_met'
     std::vector<long> &idx_map_forward = comm_index_pack_forward[comm_phase];
     std::vector<long> &idx_map_reverse = comm_index_unpack_reverse[comm_phase];
-<<<<<<< HEAD
     std::set<int>& already_met = already_met_map[sproc];
-=======
-    std::set<int> already_met;
->>>>>>> 111370a1
     // the last index of x_comm is used to trash unnecessary values
     const int trash_index =
         graph_size + static_cast<int>(extra_graph_idx_map.size()); //+ 1;
