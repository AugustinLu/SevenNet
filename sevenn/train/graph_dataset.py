--- conflicted
+++ resolved
@@ -189,9 +189,6 @@
         _pdir = os.path.join(root, 'sevenn_data')
         _pt = os.path.join(_pdir, self._processed_names[0])
         if not os.path.exists(_pt) and len(self._files) == 0:
-<<<<<<< HEAD
-            raise ValueError(f'{_pt} not found and no files to process.')
-=======
             raise ValueError((
                 f'{_pt} not found and no files to process. '
                 + 'If you copied only .pt file, please copy '
@@ -199,7 +196,6 @@
                 + ' They all work together.'
             ))
 
->>>>>>> b0a54aba
         _yam = os.path.join(_pdir, self._processed_names[1])
         if not os.path.exists(_yam) and len(self._files) == 0:
             raise ValueError(f'{_yam} not found and no files to process')
