

<img src="SEVENNet_logo.png" alt="Alt text" height="180">


# SEVENNet

SEVENNet (Scalable EquiVariance Enabled Neural Network) is a graph neural network interatomic potential package that supports parallel molecular dynamics simulations on [`LAMMPS`](https://github.com/lammps/lammps). Its underlying GNN model is the same as that found in [`nequip`](https://github.com/mir-group/nequip). 

The project provides parallel molecular dynamics simulations using graph neural network interatomic potentials, which was not possible despite their superior performance.

**PLEASE NOTE:** We are currently preparing a paper that provides a detailed description of the algorithms implemented in this project. In addition, SEVENNet is under active development and may not be fully stable.

**PLEASE NOTE:** Backward compatibility (espacially if it you're loading models from old checkpoint files) is not guaranteed. It might raise error (hopefully) or give wrong reusult without error.

The installation and usage of SEVENNet are split into two parts: training (handled by PyTorch) and molecular dynamics (handled by [`LAMMPS`](https://github.com/lammps/lammps)). The model, once trained with PyTorch, is deployed using TorchScript and is later used to run molecular dynamics simulations via LAMMPS.


## Requirements for Training

* Python >= 3.8
* PyTorch >= 1.11
* [`TorchGeometric`](https://pytorch-geometric.readthedocs.io/en/latest/install/installation.html)
* [`pytorch_scatter`](https://github.com/rusty1s/pytorch_scatter)

You can find the installation guides for these packages from the [`PyTorch official`](https://pytorch.org/get-started/locally/), [`TorchGeometric docs`](https://pytorch-geometric.readthedocs.io/en/latest/install/installation.html`) and [`pytorch_scatter`](https://github.com/rusty1s/pytorch_scatter). Remember that these packages have dependencies on your CUDA version.

## Installation for Training

```
git clone https://github.com/MDIL-SNU/SEVENNet.git
cd SEVENNet
pip install . 
```

## Usage for Training

### To start training

```
cd example_inputs/training
sevenn input.yaml
```

**PLEASE NOTE:** See `SEVENN/example_inputs/input_full.yaml` for explanations.

Examples of `input.yaml` can be found under `SEVENN/example_inputs`. The `structure_list` file is used to select VASP OUTCARs for training. 
To reuse a preprocessed training set, you can specify `${dataset_name}.sevenn_data` as the `load_dataset_path:` int the `input.yaml`. Both `structure_list` and `load_dataset_path` can be specified as lists, allowing easy augmentation of training sets.

Once you initiate training, `log.sevenn` will contain all parsed inputs from `input.yaml`. Any parameters not specified in the input will be automatically assigned as their default values. You can refer to the log to check the default inputs.
Currently, explanations of model hyperparameters can be found at [`nequip`](https://github.com/mir-group/nequip), as our dedicated documentation is still under preparation.

### To generate parallel models

After the training, you will find `deployed_model_best.pt`, a serial model for MD simulation. Furthermore, you can generate a parallel model from the checkpoint using the following command:

```
sevenn_get_parallel checkpoint_best.pt
```

This will generate the segmented parallel models, `deployed_parallel_#.pt`, which will give the same result as the serial one. You need all of them to run a parallel MD.

## Requirements for Molecular Dynamics (MD)

* PyTorch (same version as used for training)
* Latest stable version of [`LAMMPS`](https://github.com/lammps/lammps)
* [`CUDA-aware OpenMPI`](https://www.open-mpi.org/faq/?category=buildcuda) for parallel MD 

**PLEASE NOTE:** CUDA-aware OpenMPI may not support NVIDIA Gaming GPUs. Given that the software is closely tied to hardware specifications, it would be advisable to consult with your server administrator rather than attempting to compile it yourself. This approach can save your time.

You can check whether your OpenMPI is CUDA-aware by using `ompi_info` command:

```
$ ompi_info --parsable --all | grep mpi_built_with_cuda_support:value
mca:mpi:base:param:mpi_built_with_cuda_support:value:true
```

## Installation for MD

Please note that the following command will overwrite `comm_brickc.cpp` and `comm_brick.h` in the original `LAMMPS`. While it does not affect the original functionality of `LAMMPS`, you may want to backup these files from the original source if you're unsure.

```
cp SEVENN/pair_e3gnn/* path_to_lammps/src/
```

If you have correctly installed CUDA-aware OpenMPI, the remaining process is identical to [`pair-nequip`](https://github.com/mir-group/pair_nequip).

Please make the following modifications to lammps/cmake/CMakeLists.txt:

Change `set(CMAKE_CXX_STANDARD 11)` to `set(CMAKE_CXX_STANDARD 14)`.

Then append the following lines:

```
find_package(Torch REQUIRED)
set(CMAKE_CXX_FLAGS "${CMAKE_CXX_FLAGS} ${TORCH_CXX_FLAGS}")
target_link_libraries(lammps PUBLIC "${TORCH_LIBRARIES}")
```

To build lammps with cmake:

```
cd lammps
mkdir build
cd build
cmake ../cmake -DCMAKE_PREFIX_PATH=`python -c 'import torch;print(torch.utils.cmake_prefix_path)'`
```

## Usage for MD

### To check installation

For serial MD,
```
$ cd ${path_to_SEVENNet}/example_inputs/md_serial_example
$ {lammps_binary} -in in.lmp

###lammps outputs for 5 MD steps###

$ grep PairE3GNN log.lammps
PairE3GNN using device : CUDA
```

For parallel MD
```
$ cd ../md_parallel_example 
$ mpirun -np {# of GPUs you want to use} {lammps_binary} -in in.lmp

###lammps outputs for 5 MD steps###

$ grep PairE3GNN log.lammps
PairE3GNNParallel using device : CUDA
PairE3GNNParallel cuda-aware mpi : True
```

Example MD input scripts for `LAMMPS` can be found under `SEVENN/example_inputs`. If you've correctly installed `LAMMPS`, there are two additional pair styles available: `e3gnn` and `e3gnn/parallel`.

In the `pair_coeff` of the lammps script, you need to provide the path of the trained models (either serial or parallel). For parallel models, you should specify how many segmented models will be used.

### For serial model

```
pair_style e3gnn
pair_coeff * * {path to serial model} {chemical species}
```

### For parallel model

```
pair_style e3gnn/parallel
pair_coeff * * {number of segmented parallel models} {space separated paths of segmented parallel models} {chemical species}
```

### To execute LAMMPS with MPI

```
mpirun -np {# of GPUs you want to use} {path to lammps binary} -in {lammps input scripts}
```

If a CUDA-aware OpenMPI is not found (it detects automatically in the code), `e3gnn/parallel` will not utilize GPUs even if they are available. You can check whether `OpenMPI` is found or not from the standard output of the `LAMMPS` simulation. Ideally, one GPU per MPI process is expected. If the available GPUs are fewer than the MPI processes, the simulation may run inefficiently or fail. You can select specific GPUs by setting the `CUDA_VISIBLE_DEVICES` environment variable.

## Known issues

* When parsing VASP `OUTCARs` with `structure_list`, if the folder contains a `POSCAR` with selective dynamics, it does not read the `OUTCAR` correctly.
* When parsing VASP `OUTCARs` with `structure_list`, spin polarized calculations are not yet supported.
  
  ---------------- The above issues are pathced in dev branch -------------------

* The calculated stress on `LAMMPS` is incorrect.
<<<<<<< HEAD
* When inference with LAMMPS, if the cell is too small (one of cell dimension < cutoff radius), the calculated result is incorrect 
=======
* When inference with LAMMPS with parallel code, if the cell is too small (one of cell dimension < cutoff radius), the calculated result is incorrect 
>>>>>>> db229827
<|MERGE_RESOLUTION|>--- conflicted
+++ resolved
@@ -167,8 +167,8 @@
   ---------------- The above issues are pathced in dev branch -------------------
 
 * The calculated stress on `LAMMPS` is incorrect.
-<<<<<<< HEAD
-* When inference with LAMMPS, if the cell is too small (one of cell dimension < cutoff radius), the calculated result is incorrect 
-=======
 * When inference with LAMMPS with parallel code, if the cell is too small (one of cell dimension < cutoff radius), the calculated result is incorrect 
->>>>>>> db229827
+
+
+* The calculated stress on `LAMMPS` is incorrect.
+* When inference with LAMMPS, if the cell is too small (one of cell dimension < cutoff radius), the calculated result is incorrect 